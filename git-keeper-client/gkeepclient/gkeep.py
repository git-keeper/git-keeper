--- conflicted
+++ resolved
@@ -38,15 +38,11 @@
 from gkeepclient.fetch_submissions import fetch_submissions, build_dest_path
 from gkeepclient.server_actions import class_add, class_modify, \
     delete_assignment, publish_assignment, update_assignment, \
-<<<<<<< HEAD
     upload_assignment, trigger_tests, update_status, add_faculty, \
     reset_password
-=======
-    upload_assignment, trigger_tests, update_status, add_faculty
 from gkeepclient.queries import list_classes, list_assignments, list_students, \
     list_recent
 from gkeepclient.test_solution import test_solution
->>>>>>> 8bba9336
 from gkeepclient.queries import list_classes, list_assignments, \
     list_students, list_recent
 from gkeepcore.gkeep_exception import GkeepException
@@ -260,25 +256,26 @@
                                 'students')
 
 
-<<<<<<< HEAD
 def add_passwd_subparser(subparsers):
     """
     Add a subparser for action 'passwd', which resets a student's password.
-=======
-def add_test_subparser(subparsers):
-    """
-    Add a subparser for action 'test', which pushes a solution to the server
-    for testing.
->>>>>>> 8bba9336
-
-    :param subparsers: subparsers to add to
-    """
-
-<<<<<<< HEAD
+
+    :param subparsers: subparsers to add to
+    """
+
     subparser = subparsers.add_parser('passwd', help='reset student password')
     subparser.add_argument('username', type=str, metavar='<username>',
                            help='username of the student')
-=======
+
+
+def add_test_subparser(subparsers):
+    """
+    Add a subparser for action 'test', which pushes a solution to the server
+    for testing.
+
+    :param subparsers: subparsers to add to
+    """
+
     subparser = subparsers.add_parser('test',
                                       help='push a solution for testing')
     add_class_name_argument(subparser)
@@ -286,7 +283,6 @@
     subparser.add_argument('solution_path',
                            metavar='<solution path>',
                            help='path to the solution directory')
->>>>>>> 8bba9336
 
 
 def add_config_subparser(subparsers):
@@ -365,11 +361,8 @@
     add_fetch_subparser(subparsers)
     add_query_subparser(subparsers)
     add_trigger_subparser(subparsers)
-<<<<<<< HEAD
     add_passwd_subparser(subparsers)
-=======
     add_test_subparser(subparsers)
->>>>>>> 8bba9336
     add_config_subparser(subparsers)
     add_status_subparser(subparsers)
     add_add_faculty_subparser(subparsers)
