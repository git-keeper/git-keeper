# Copyright 2018 Nathan Sommer and Ben Coleman
#
# This program is free software: you can redistribute it and/or modify
# it under the terms of the GNU General Public License as published by
# the Free Software Foundation, either version 3 of the License, or
# (at your option) any later version.
#
# This program is distributed in the hope that it will be useful,
# but WITHOUT ANY WARRANTY; without even the implied warranty of
# MERCHANTABILITY or FITNESS FOR A PARTICULAR PURPOSE.  See the
# GNU General Public License for more details.
#
# You should have received a copy of the GNU General Public License
# along with this program.  If not, see <http://www.gnu.org/licenses/>.


from robot.utils.asserts import assert_equal

from gkeeprobot.control.ClientControl import ClientControl
from gkeeprobot.exceptions import GkeepRobotException
from gkeeprobot.control.VMControl import ExitCodeException

"""Provides keywords used by robotframework to check the results of
user actions."""

client_control = ClientControl()


class ClientCheckKeywords:

    def gkeep_add_succeeds(self, faculty, class_name):
        client_control.run(faculty, 'gkeep add {} {}.csv'.format(class_name,
                                                                 class_name))

    def gkeep_add_no_csv_succeeds(self, faculty, class_name):
        client_control.run(faculty, 'gkeep add {}'.format(class_name))

    def gkeep_add_fails(self, faculty, class_name):
        try:
            cmd = 'gkeep add {} {}.csv'.format(class_name, class_name)
            client_control.run(faculty, cmd)
            raise GkeepRobotException('gkeep add should have non-zero return')
        except ExitCodeException:
            pass

    def gkeep_modify_succeeds(self, faculty, class_name):
        cmd = 'gkeep modify {} {}.csv'.format(class_name, class_name)
        client_control.run(faculty, cmd)

    def gkeep_modify_fails(self, faculty, class_name):
        try:
            cmd = 'gkeep modify {} {}.csv'.format(class_name, class_name)
            client_control.run(faculty, cmd)
            raise GkeepRobotException('gkeep modify should have non-zero return')
        except ExitCodeException:
            pass

    def gkeep_query_contains(self, faculty, sub_command, *expected_strings):
        cmd = 'gkeep query {}'.format(sub_command)
        results = client_control.run(faculty, cmd)
        for expected in expected_strings:
            assert expected in results

    def gkeep_query_does_not_contain(self, faculty, sub_command,
                                     *forbidden_strings):
        cmd = 'gkeep query {}'.format(sub_command)
        results = client_control.run(faculty, cmd)
        for forbidden in forbidden_strings:
            assert forbidden not in results

    def gkeep_query_json_produces_results(self, faculty, sub_command, expected_results):
        cmd = 'gkeep query --json {}'.format(sub_command)
        results = client_control.run(faculty, cmd)
        import pprint
        import json
        pp_results = pprint.pformat(json.loads(results.strip()))
        pp_expected = pprint.pformat(json.loads(expected_results))
        assert_equal(pp_results, pp_expected)

    def gkeep_add_faculty_succeeds(self, admin, new_faculty):
        last_name = 'Professor'
        first_name = 'Doctor'
        email_address = '{}@school.edu'.format(new_faculty)

        client_control.run(admin, 'gkeep add_faculty {} {} {}'
                                   .format(last_name, first_name,
                                           email_address))

    def gkeep_add_faculty_fails(self, admin, new_faculty):
        last_name = 'Professor'
        first_name = 'Doctor'
        email_address = '{}@school.edu'.format(new_faculty)

        try:
            client_control.run(admin, 'gkeep add_faculty {} {} {}'
                                       .format(last_name, first_name,
                                               email_address))
            error = 'gkeep add_faculty should have non-zero return'
            raise GkeepRobotException(error)
        except ExitCodeException:
            pass

    def gkeep_upload_succeeds(self, faculty, course_name, assignment_name):
        client_control.run(faculty, 'gkeep upload {} {}'.format(course_name, assignment_name))

    def gkeep_upload_fails(self, faculty, course_name, assignment_name):
        try:
            client_control.run(faculty, 'gkeep upload {} {}'.format(course_name, assignment_name))
            error = 'gkeep upload should have non-zero return'
            raise GkeepRobotException(error)
        except ExitCodeException:
            pass

    def gkeep_publish_succeeds(self, faculty, course_name, assignment_name):
        client_control.run(faculty, 'gkeep publish {} {}'.format(course_name, assignment_name))

    def gkeep_publish_fails(self, faculty, course_name, assignment_name):
        try:
            client_control.run(faculty, 'gkeep publish {} {}'.format(course_name, assignment_name))
            error = 'gkeep publish should have non-zero return'
            raise GkeepRobotException(error)
        except ExitCodeException:
<<<<<<< HEAD
=======
            pass


    def gkeep_trigger_succeeds(self, faculty, course_name, assignment_name, student_name=None):
        if student_name is None:
            client_control.run(faculty, 'gkeep trigger {} {}'.format(course_name, assignment_name))
        else:
            client_control.run(faculty, 'gkeep trigger {} {} {}'.format(course_name, assignment_name, student_name))

    def gkeep_trigger_fails(self, faculty, course_name, assignment_name, student_name=None):
        if student_name is None:
            cmd = 'gkeep trigger {} {}'.format(course_name, assignment_name)
        else:
            cmd = 'gkeep trigger {} {} {}'.format(course_name, assignment_name, student_name)

        try:
            client_control.run(faculty, cmd)
            error = 'gkeep trigger should have non-zero return'
            raise GkeepRobotException(error)
        except ExitCodeException:
>>>>>>> 1c1c5536
            pass<|MERGE_RESOLUTION|>--- conflicted
+++ resolved
@@ -120,10 +120,7 @@
             error = 'gkeep publish should have non-zero return'
             raise GkeepRobotException(error)
         except ExitCodeException:
-<<<<<<< HEAD
-=======
             pass
-
 
     def gkeep_trigger_succeeds(self, faculty, course_name, assignment_name, student_name=None):
         if student_name is None:
@@ -142,5 +139,4 @@
             error = 'gkeep trigger should have non-zero return'
             raise GkeepRobotException(error)
         except ExitCodeException:
->>>>>>> 1c1c5536
             pass