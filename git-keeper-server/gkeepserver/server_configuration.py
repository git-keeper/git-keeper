# Copyright 2016 Nathan Sommer and Ben Coleman
#
# This program is free software: you can redistribute it and/or modify
# it under the terms of the GNU General Public License as published by
# the Free Software Foundation, either version 3 of the License, or
# (at your option) any later version.
#
# This program is distributed in the hope that it will be useful,
# but WITHOUT ANY WARRANTY; without even the implied warranty of
# MERCHANTABILITY or FITNESS FOR A PARTICULAR PURPOSE.  See the
# GNU General Public License for more details.
#
# You should have received a copy of the GNU General Public License
# along with this program.  If not, see <http://www.gnu.org/licenses/>.


"""
This module allows the parsing of and provides access to the the server
configuration file.

The default configuration file localtion is ~/server.cfg. This can be
customized by passing a path to parser().

The configuration file must be in the INI format:
https://docs.python.org/3/library/configparser.html#supported-ini-file-structure

This module stores a ServerConfiguration instance in the module-level variable
named config. Call parse() on this instance as early as possible, probably in
main() or whatever your entry point function is. Attempting to call
parse() a second time will raise an exception.

Any other modules that import the config will have access to the same instance
without having to call parse().

Example usage:

    import sys
    from gkeepserver.server_configuration import config

    def main():
        try:
            config.parse()
        except ServerConfigurationError as e:
            sys.exit(e)

        # Now access attributes using config.email_username, etc.


Attributes:

    username - user that is running gkeepd
    home_dir - path to gkeepd user's home directory

    log_file_path - path to system log
    log_snapshot_file_path - path to file containing current log file sizes

<<<<<<< HEAD
=======
    faculty_csv_path - path to file containing faculty members

>>>>>>> bc60bae9
    from_name - the name that emails are from
    from_address - the address that emails are from
    smtp_server - SMTP server host
    smtp_port - SMTP server port
    email_username - username for the SMTP server
    email_password - password for the SMTP server

"""

import configparser
import os
from getpass import getuser


class ServerConfigurationError(Exception):
    """
    Raised if anything goes wrong parsing the configuration file, which should
    always be treated as a fatal error.
    """
    pass


class ServerConfiguration:
    """
    Allows parsing client.cfg and stores the configuration values as
    attributes.

    It is not advisable to make instances of this class directly. Instead,
    use the module-level instance that is created when the module is imported.

    See the module docstring for usage.

    """
    
    def __init__(self):
        """
        Create the object and set home_dir and username.

        parse() must be called before any configuration attributes are
        accessed.
        """

        self.home_dir = os.path.expanduser('~')
        self.username = getuser()

        self._config_path = None

        self._parsed = False

    def parse(self, config_path=None):
        """
        Parse the configuration file and initialize the attributes.
<<<<<<< HEAD

        May only be called once.

=======

        May only be called once.

>>>>>>> bc60bae9
        Raises ServerConfigurationError

        :param config_path: optional path to the config file
        """

        if self._parsed:
            raise ServerConfigurationError('parse() may only be called once')

        if config_path is None:
            config_filename = 'server.cfg'
            self._config_path = os.path.join(self.home_dir, config_filename)
        else:
            self._config_path = config_path

        if not os.path.isfile(self._config_path):
            error = '{0} does not exist'.format(self._config_path)
            raise ServerConfigurationError(error)

        self._initialize_default_attributes()

        self._parse_config_file()
        self._initialize_email_attributes()

        self._parsed = True

    def _initialize_default_attributes(self):
        # Initialize attributes that have default values

<<<<<<< HEAD
=======
        # filenames
>>>>>>> bc60bae9
        self.log_file_path = os.path.join(self.home_dir, 'gkeepd.log')

        log_snapshot_filename = 'snapshot.json'
        self.log_snapshot_file_path = os.path.join(self.home_dir,
                                                   log_snapshot_filename)

        self.faculty_csv_path = os.path.join(self.home_dir, 'faculty.csv')

        # users and groups
        self.keeper_user = 'keeper'
        self.keeper_group = 'keeper'
        self.faculty_group = 'faculty'

    def _parse_config_file(self):
        # Use a ConfigParser object to parse the configuration file and store
        # the state

        self._parser = configparser.ConfigParser()

        try:
            self._parser.read(self._config_path)
        except configparser.ParsingError as e:
            error = 'Error reading {0}: {1}'.format(self._config_path,
                                                    e.message)
            raise ServerConfigurationError(error)

    def _ensure_section_is_present(self, section):
        # Raise an exception if section is not in the config file

        if section not in self._parser.sections():
            error = ('section {0} is not present in {1}'
                     .format(section, self._config_path))
            raise ServerConfigurationError(error)

    def _initialize_email_attributes(self):
        # Initialize all the email-related attributes

        self._ensure_section_is_present('email')

        try:
            # Required fields
            self.from_name = self._parser.get('email', 'from_name')
            self.from_address = self._parser.get('email', 'from_address')
            self.smtp_server = self._parser.get('email', 'smtp_server')
            self.smtp_port = self._parser.get('email', 'smtp_port')
            self.email_username = self._parser.get('email', 'email_username')
            self.email_password = self._parser.get('email', 'email_password')

        except configparser.NoOptionError as e:
            raise ServerConfigurationError(e.message)


# Module-level configuration instance. Someone must call parse() on this
# before it is used
config = ServerConfiguration()<|MERGE_RESOLUTION|>--- conflicted
+++ resolved
@@ -54,11 +54,8 @@
     log_file_path - path to system log
     log_snapshot_file_path - path to file containing current log file sizes
 
-<<<<<<< HEAD
-=======
     faculty_csv_path - path to file containing faculty members
 
->>>>>>> bc60bae9
     from_name - the name that emails are from
     from_address - the address that emails are from
     smtp_server - SMTP server host
@@ -111,15 +108,9 @@
     def parse(self, config_path=None):
         """
         Parse the configuration file and initialize the attributes.
-<<<<<<< HEAD
 
         May only be called once.
 
-=======
-
-        May only be called once.
-
->>>>>>> bc60bae9
         Raises ServerConfigurationError
 
         :param config_path: optional path to the config file
@@ -148,10 +139,7 @@
     def _initialize_default_attributes(self):
         # Initialize attributes that have default values
 
-<<<<<<< HEAD
-=======
         # filenames
->>>>>>> bc60bae9
         self.log_file_path = os.path.join(self.home_dir, 'gkeepd.log')
 
         log_snapshot_filename = 'snapshot.json'
