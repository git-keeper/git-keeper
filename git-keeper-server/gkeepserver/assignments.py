# Copyright 2016, 2018 Nathan Sommer and Ben Coleman
#
# This program is free software: you can redistribute it and/or modify
# it under the terms of the GNU General Public License as published by
# the Free Software Foundation, either version 3 of the License, or
# (at your option) any later version.
#
# This program is distributed in the hope that it will be useful,
# but WITHOUT ANY WARRANTY; without even the implied warranty of
# MERCHANTABILITY or FITNESS FOR A PARTICULAR PURPOSE.  See the
# GNU General Public License for more details.
#
# You should have received a copy of the GNU General Public License
# along with this program.  If not, see <http://www.gnu.org/licenses/>.


"""Provides functionality related to assignments on the server."""


import os
from tempfile import TemporaryDirectory

from gkeepcore.action_scripts import get_action_script_and_interpreter
from gkeepcore.student import Student
from pkg_resources import resource_exists, resource_string, ResolutionError, \
    ExtractionError

from gkeepcore.git_commands import git_init_bare, git_init, git_add_all, \
    git_commit, git_push, git_config
from gkeepcore.gkeep_exception import GkeepException
from gkeepcore.path_utils import parse_faculty_assignment_path, \
    user_home_dir, faculty_class_dir_path, student_assignment_repo_path, \
    student_class_dir_path, faculty_assignment_dir_path, user_gitkeeper_path
from gkeepcore.shell_command import CommandError
from gkeepcore.system_commands import cp, chmod, mkdir, sudo_chown, rm
from gkeepserver.database import db
from gkeepserver.directory_locks import directory_locks
from gkeepserver.email_sender_thread import email_sender
from gkeepserver.server_configuration import config
from gkeepserver.server_email import Email, EmailException, EmailPriority


class StudentAssignmentError(GkeepException):
    """Raised if anything goes wrong with a student assignment."""
    pass


class AssignmentDirectoryError(GkeepException):
    """
    Raised if any of the required items in the assignment directory do not
    exist.
    """
    def __init__(self, path):
        Exception.__init__(self, '{0} does not exist'.format(path))


class AssignmentDirectory:
    """
    Stores the paths to everything in an assignment directory on the server.

    Constructor raises AssignmentDirectoryError if any of the required paths do
    not exist.

    Public attributes:

        path - path to the assignment directory
        class_name - name of the class
        assignment_name - name of the assignment
        email_path - path to email.txt
        base_code_repo_path - path to the base code repository
        reports_repo_path - path to the reports repository
        tests_path - path to the tests directory
        test_env_path - path to test_env.yaml (if present)
    """

    def __init__(self, path, check=True):
        """
        Assign attributes based on path.

        Raises AssignmentDirectoryError if check is True and any required
        paths do not exist.

        :param path: path to the assignment directory
        :param check: whether or not to check if everything exists
        """
        self.path = path
        self.email_path = os.path.join(self.path, 'email.txt')
        self.base_code_repo_path = os.path.join(self.path, 'base_code.git')
        self.reports_repo_path = os.path.join(self.path, 'reports.git')
        self.tests_path = os.path.join(self.path, 'tests')
        self.test_env_path = os.path.join(self.path, 'test_env.yaml')

        self.action_script, self.action_script_interpreter = \
            get_action_script_and_interpreter(self.tests_path)

        path_info = parse_faculty_assignment_path(path)

        if path_info is None:
            self.faculty_username = None
            self.class_name = None
            self.assignment_name = None
        else:
            self.faculty_username, self.class_name, self.assignment_name = \
                path_info

        if check:
            self.check()

    def check(self):
        """
        Ensure everything is in place in the assignment directory.

        Raise AssignmentDirectoryError if check fails.
        """

        with directory_locks.get_lock(self.path):
            if self.class_name is None or self.assignment_name is None:
                error = '{0} is not a valid assignment path'.format(self.path)
                raise AssignmentDirectoryError(error)

            # ensure all required directories exist
            for dir_path in (self.path, self.base_code_repo_path,
                             self.reports_repo_path, self.tests_path):
                if not os.path.isdir(dir_path):
                    raise AssignmentDirectoryError(dir_path)

            # ensure email.txt exists
            if not os.path.isfile(self.email_path):
                raise AssignmentDirectoryError(self.email_path)

            # ensure there is an action script
            self.action_script, self.action_script_interpreter = \
                get_action_script_and_interpreter(self.tests_path)
            if self.action_script is None:
                raise AssignmentDirectoryError('action script')

<<<<<<< HEAD
            # ensure there is a test_env.yaml.  It is optional on the
            # client, but a default version is made on upload/update
            if not os.path.isfile(self.test_env_path):
                raise AssignmentDirectoryError('test_env.yaml')

=======
>>>>>>> d4ebb26b

def get_assignment_dir(faculty_username: str, class_name: str,
                       assignment_name: str) -> AssignmentDirectory:
    """
    Build and return an AssignmentDirectory object for an assignment.

    :param faculty_username: faculty that owns the assignment
    :param class_name: name of the class that the assignment belongs to
    :param assignment_name: name of the assignment
    :return: an AssignmentDirectory object representing the assignment's
     directory
    """

    assignment_path = \
        faculty_assignment_dir_path(class_name, assignment_name,
                                    user_gitkeeper_path(faculty_username))

    return AssignmentDirectory(assignment_path)


def get_class_assignment_paths(faculty_username: str, class_name: str,
                               include_inactive=False) -> list:
    """
    Get a list of all the paths for all the assignment directories for a class.

    :param faculty_username: faculty who owns the class
    :param class_name: name of the class
    :param include_inactive: if True, inactive assignments will be included
    :return: list of AssignmentDirectory objects
    """
    class_path = faculty_class_dir_path(class_name,
                                        user_gitkeeper_path(faculty_username))

    assignment_paths = []

    if not os.path.isdir(class_path):
        return assignment_paths

    for assignment in db.get_class_assignments(class_name, faculty_username,
                                               include_inactive):
        path = os.path.join(class_path, assignment.name)
        assignment_paths.append(path)

    return assignment_paths


def get_class_assignment_dirs(faculty_username: str, class_name: str,
                              include_inactive=False) -> list:
    """
    Get all the valid assignment directories from a class, as a list of
    AssignmentDirectory objects.

    :param faculty_username: faculty who owns the class
    :param class_name: name of the class
    :param include_inactive: if True, inactive assignments will be included
    :return: list of AssignmentDirectory objects
    """
    class_path = faculty_class_dir_path(class_name,
                                        user_gitkeeper_path(faculty_username))

    assignment_dirs = []

    if not os.path.isdir(class_path):
        return assignment_dirs

    for assignment in db.get_class_assignments(class_name, faculty_username,
                                               include_inactive):
        path = os.path.join(class_path, assignment.name)

        try:
            assignment_dir = AssignmentDirectory(path)
            assignment_dirs.append(assignment_dir)
        except AssignmentDirectoryError:
            pass

    return assignment_dirs


def create_base_code_repo(assignment_dir: AssignmentDirectory,
                          base_code_path: str):
    """
    Create a bare repository in an assignment directory which contains the
    base code for an assignment, a post-receive hook script for triggering
    tests, and a pre-receive hook for ensuring the students only push to
    the one existing branch. The repository is configured to reject destructive
    pushes.

    Raises an AssignmentDirectoryError if anything goes wrong.

    :param assignment_dir: AssignmentDir object representing the assignment
     directory
    :param base_code_path: path to the directory which contains the base code
    """

    # temporary directory in which to create a git repository from
    # base_code
    base_code_tempdir = TemporaryDirectory()

    # copy base_code to the temporary directory
    try:
        cp(base_code_path, base_code_tempdir.name, recursive=True)
    except CommandError as e:
        error = ('Error copying base code to a temporary directory: {0}'
                 .format(str(e)))
        raise AssignmentDirectoryError(error)

    base_code_temp_path = os.path.join(base_code_tempdir.name,
                                       'base_code')

    try:
        # initialize bare repository
        mkdir(assignment_dir.base_code_repo_path)
        git_init_bare(assignment_dir.base_code_repo_path)

        # initialize base code repository in upload directory
        git_init(base_code_temp_path)
        git_add_all(base_code_temp_path)
        git_commit(base_code_temp_path, 'Initial commit')

        # push base code into bare repo
        git_push(base_code_temp_path,
                 assignment_dir.base_code_repo_path)

        # put the git hook scripts in place
        hook_script_names = ('pre-receive', 'post-receive')
        for script_name in hook_script_names:
            script_path = os.path.join(assignment_dir.base_code_repo_path,
                                       'hooks', script_name)
            write_git_hook_script(script_name, script_path)
            chmod(script_path, '750')

        # configure the repository so that it will not accept destructive
        # pushes
        git_config(assignment_dir.base_code_repo_path,
                   ('receive.denyNonFastForwards', 'true'))

    except GkeepException as e:
        error = 'error building base code repository: {0}'.format(str(e))
        raise AssignmentDirectoryError(error)


def copy_email_txt_file(assignment_dir: AssignmentDirectory,
                        email_txt_path: str):
    """
    Copy email.txt into an assignment directory.

    :param assignment_dir: AssignmentDirectory to copy into
    :param email_txt_path: path to email.txt
    """
    cp(email_txt_path, assignment_dir.path, sudo=True)


def copy_test_env_yaml_file(assignment_dir: AssignmentDirectory,
                            test_env_yaml_path: str):
    """
    Copy test_env.yaml into an assignment directory

    :param assignment_dir: AssignmentDirectory to copy into
    :param test_env_yaml_path: path to test_env.yaml
    """
    cp(test_env_yaml_path, assignment_dir.path, sudo=True)


def copy_tests_dir(assignment_dir: AssignmentDirectory, tests_path: str):
    """
    Copy tests folder into an assignment directory.

    :param assignment_dir: AssignmentDirectory to copy into
    :param tests_path: path to tests directory
    """
    cp(tests_path, assignment_dir.tests_path, recursive=True, sudo=True)


def remove_student_assignment(assignment_dir: AssignmentDirectory,
                              student, faculty_username: str):
    """
    Remove a student's bare repository for an assignment.

    :param assignment_dir: object representing the faculty's assignment
     directory
    :param student: Student object representing the student
    :param faculty_username: username of the faculty who owns the class
    """

    student_home_dir = user_home_dir(student.username)

    # path to the student's bare repository for this assignment
    assignment_repo_path = \
        student_assignment_repo_path(faculty_username,
                                     assignment_dir.class_name,
                                     assignment_dir.assignment_name,
                                     student_home_dir)

    # the repo should exist
    if not os.path.isdir(assignment_repo_path):
        error = '{0} does not exist'.format(assignment_repo_path)
        raise StudentAssignmentError(error)

    # remove the directory
    try:
        rm(assignment_repo_path, recursive=True, sudo=True)
    except CommandError as e:
        raise StudentAssignmentError(e)


def student_assignment_exists(assignment_dir: AssignmentDirectory,
                              student: Student, faculty_username: str):
    """
    Determine if an assignment repository exists for a student.

    :param assignment_dir: AssignmentDirectory object representing the
     assignment
    :param student: Student object representing the student
    :param faculty_username: username of the faculty that owns the class
    :return: True if a repo exists, False if not
    """

    home_dir = user_home_dir(student.username)

    assignment_repo_path = \
        student_assignment_repo_path(faculty_username,
                                     assignment_dir.class_name,
                                     assignment_dir.assignment_name, home_dir)

    return os.path.isdir(assignment_repo_path)


def setup_student_assignment(assignment_dir: AssignmentDirectory,
                             student, faculty_username: str):
    """
    Setup the bare repository that a student will clone and push to for an
    assignment and email the student.

    Raises StudentAssignmentError if anything goes wrong.

    :param assignment_dir: object representing the directory
    :param student: Student object representing the student
    :param faculty_username: username of the faculty who owns the class
    """

    home_dir = user_home_dir(student.username)

    # path to the student's directory containing the class that this assignment
    # belongs to
    class_path = student_class_dir_path(faculty_username,
                                        assignment_dir.class_name, home_dir)

    # path to the student's bare repository for this assignment
    assignment_repo_path = \
        student_assignment_repo_path(faculty_username,
                                     assignment_dir.class_name,
                                     assignment_dir.assignment_name, home_dir)

    # the repo should not already exist
    if os.path.isdir(assignment_repo_path):
        error = '{0} already exists'.format(assignment_repo_path)
        raise StudentAssignmentError(error)

    # make the class directory if it does not exist
    if not os.path.isdir(class_path):
        try:
            mkdir(class_path, sudo=True)
            sudo_chown(class_path, student.username, config.keeper_group)
        except OSError as e:
            error = 'error creating {0}: {1}'.format(assignment_repo_path,
                                                     str(e))
            raise StudentAssignmentError(error)

    # copy the base code repo from the faculty's home directory
    try:
        cp(assignment_dir.base_code_repo_path, assignment_repo_path,
           recursive=True, sudo=True)
    except GkeepException as e:
        error = ('error copying {0} to {1}: {2}'
                 .format(assignment_dir.base_code_repo_path,
                         assignment_repo_path, str(e)))
        raise StudentAssignmentError(error)

    # set permissions on the assignment repo
    try:
        chmod(assignment_repo_path, '750', sudo=True)
        sudo_chown(assignment_repo_path, student.username,
                   config.keeper_group, recursive=True)
    except CommandError as e:
        error = ('error setting permissions on {0}: {1}'
                 .format(assignment_repo_path, str(e)))
        raise StudentAssignmentError(error)

    email_subject = ('[{0}] New assignment: {1}'
                     .format(assignment_dir.class_name,
                             assignment_dir.assignment_name))

    # build the clone URL for the assignment
    clone_url = '{0}@{1}:{2}'.format(student.username,
                                     config.hostname,
                                     assignment_repo_path)

    # read email.txt to get the customizable part of the email body
    try:
        with open(assignment_dir.email_path) as f:
            email_body = f.read()
    except OSError as e:
        error = 'error reading {0}: {1}'.format(assignment_dir.email_path,
                                                str(e))
        raise StudentAssignmentError(error)

    # clone URL followed by email.txt contents
    email_body = 'Clone URL:\n{0}\n\n{1}'.format(clone_url, email_body)

    if student.username != faculty_username:
        priority = EmailPriority.LOW
    else:
        priority = EmailPriority.HIGH

    # build the email
    try:
        email = Email(student.email_address, email_subject, email_body,
                      priority=priority)
    except EmailException as e:
        raise StudentAssignmentError(e)

    # enqueue the email for sending
    email_sender.enqueue(email)


def write_git_hook_script(script_name: str, dest_path: str):
    """
    Write the contents of one of the git hook scripts into its appropriate
    location.

    This will overwrite an existing file.

    Raises PostReceiveScriptError on any errors.

    :param script_name: name of the hook script to write
    :param dest_path: path to write to
    """

    script_data_path = 'data/{}'.format(script_name)

    if not resource_exists('gkeepserver', script_data_path):
        raise StudentAssignmentError('{} script does not exist'
                                     .format(script_name))

    try:
        script_text = resource_string('gkeepserver', script_data_path)
        script_text = script_text.decode()
    except (ResolutionError, ExtractionError, UnicodeDecodeError):
        raise StudentAssignmentError('error reading {} script data'
                                     .format(script_name))

    try:
        with open(dest_path, 'w') as f:
            f.write(script_text)
    except OSError as e:
        error = 'error writing {0}: {1}'.format(dest_path, str(e))
        raise StudentAssignmentError(error)<|MERGE_RESOLUTION|>--- conflicted
+++ resolved
@@ -134,14 +134,6 @@
             if self.action_script is None:
                 raise AssignmentDirectoryError('action script')
 
-<<<<<<< HEAD
-            # ensure there is a test_env.yaml.  It is optional on the
-            # client, but a default version is made on upload/update
-            if not os.path.isfile(self.test_env_path):
-                raise AssignmentDirectoryError('test_env.yaml')
-
-=======
->>>>>>> d4ebb26b
 
 def get_assignment_dir(faculty_username: str, class_name: str,
                        assignment_name: str) -> AssignmentDirectory:
