# Copyright 2016, 2017, 2018 Nathan Sommer and Ben Coleman
#
# This program is free software: you can redistribute it and/or modify
# it under the terms of the GNU General Public License as published by
# the Free Software Foundation, either version 3 of the License, or
# (at your option) any later version.
#
# This program is distributed in the hope that it will be useful,
# but WITHOUT ANY WARRANTY; without even the implied warranty of
# MERCHANTABILITY or FITNESS FOR A PARTICULAR PURPOSE.  See the
# GNU General Public License for more details.
#
# You should have received a copy of the GNU General Public License
# along with this program.  If not, see <http://www.gnu.org/licenses/>.


"""
Provides a class for storing student submission information and running tests
on the submission.
"""

import os
from time import strftime, time
from tempfile import TemporaryDirectory, mkdtemp

from gkeepcore.student import Student
from gkeepserver.assignments import AssignmentDirectory
from gkeepserver.gkeepd_logger import gkeepd_logger as logger
from gkeepcore.git_commands import git_clone, git_add_all, git_commit, \
    git_push, git_checkout
from gkeepcore.system_commands import cp, sudo_chown, rm, chmod
from gkeepcore.shell_command import run_command_in_directory
from gkeepserver.email_sender_thread import email_sender
from gkeepserver.server_configuration import config
from gkeepserver.server_email import Email
from gkeepcore.path_utils import parse_submission_repo_path, user_home_dir


class Submission:
    """
    Stores student submission information and allows test running.
    """
<<<<<<< HEAD
    def __init__(self, student: Student, student_repo_path, commit_hash,
                 tests_path, reports_repo_path, faculty_username,
=======
    def __init__(self, student: Student, student_repo_path,
                 assignment_dir: AssignmentDirectory, faculty_username,
>>>>>>> 0400715d
                 faculty_email):
        """
        Simply assign the attributes.

        :param student: Student object containing information about the student
        :param student_repo_path: path to the student's assignment repository
        :param commit_hash: the hash of the commit of the submission
        :param tests_path: path to the directory containing tests for the
         assignment
        :param reports_repo_path: path to the repository where test reports are
         stored
        :param faculty_email: email address of the faculty that owns the
         assignment
        """

        self.student = student
        self.student_repo_path = student_repo_path
<<<<<<< HEAD
        self.commit_hash = commit_hash
        self.tests_path = tests_path
        self.reports_repo_path = reports_repo_path
=======
        self.tests_path = assignment_dir.tests_path
        self.run_action_sh_path = assignment_dir.run_action_sh_path
        self.reports_repo_path = assignment_dir.reports_repo_path
>>>>>>> 0400715d
        self.faculty_username = faculty_username
        self.faculty_email = faculty_email

    def run_tests(self):
        """
        Run tests on the student's submission.

        Test results are emailed to the student and placed in the reports
        repository for the assignment.

        This thread must terminate in a reasonable amount of time or it may
        prevent future tests from being run and will prevent gkeepd from
        cleanly shutting down.

        Creates a directory in the tester user's home directory in which to
        run the tests.
        """

        logger.log_debug('Running tests on {0}'.format(self.student_repo_path))

        temp_path = mkdtemp(dir=user_home_dir(config.tester_user),
                            prefix='{}_'.format(int(time())))
        chmod(temp_path, '770')

        faculty_username, class_name, assignment_name = \
            parse_submission_repo_path(self.student_repo_path)

        temp_assignment_path = os.path.join(temp_path, assignment_name)

        git_clone(self.student_repo_path, temp_path)
        git_checkout(temp_assignment_path, self.commit_hash)

        # copy the tests - this creates a tests folder inside the temp dir
        cp(self.tests_path, temp_path, recursive=True)
        temp_tests_path = os.path.join(temp_path, 'tests')

<<<<<<< HEAD
=======
        temp_run_action_sh_path = os.path.join(temp_path, 'run_action.sh')
        cp(self.run_action_sh_path, temp_run_action_sh_path)

        faculty_username, class_name, assignment_name = \
            parse_submission_repo_path(self.student_repo_path)

        temp_assignment_path = os.path.join(temp_path, assignment_name)

>>>>>>> 0400715d
        # make the tester user the owner of the temporary directory
        sudo_chown(temp_path, config.tester_user, config.keeper_group,
                   recursive=True)

        # execute action.sh and capture the output
        try:
            cmd = ['sudo', '-u', config.tester_user, 'bash',
                   temp_run_action_sh_path, temp_assignment_path]
            body = run_command_in_directory(temp_tests_path, cmd)

            # send output as email
            subject = ('[{0}] {1} submission test results'
                       .format(class_name, assignment_name))
            email_sender.enqueue(Email(self.student.email_address, subject,
                                       body))

            if self.student.username != faculty_username:
                # add the report to the reports repository

                reports_temp = TemporaryDirectory()

                # put the report file into the reports repo
                git_clone(self.reports_repo_path, reports_temp.name)

                temp_reports_repo_path = os.path.join(reports_temp.name,
                                                      'reports')

                first_last_username = self.student.get_last_first_username()

                student_report_dir_path = os.path.join(temp_reports_repo_path,
                                                       first_last_username)
                os.makedirs(student_report_dir_path, exist_ok=True)

                timestamp = strftime('%Y-%m-%d-%H:%M:%S-%Z')
                report_filename = 'report-{0}.txt'.format(timestamp)
                report_file_path = os.path.join(student_report_dir_path,
                                                report_filename)

                with open(report_file_path, 'w') as f:
                    f.write(body)

                git_add_all(temp_reports_repo_path)
                git_commit(temp_reports_repo_path, 'report submission')
                git_push(temp_reports_repo_path, dest='origin', sudo=True)

                sudo_chown(self.reports_repo_path, faculty_username,
                           config.keeper_group, recursive=True)
        except Exception as e:
            report_failure(assignment_name, self.student,
                           self.faculty_email, str(e))

        if os.path.isdir(temp_path):
            rm(temp_path, recursive=True, sudo=True)

        logger.log_debug('Done running tests on {0}'
                         .format(self.student_repo_path))


def report_failure(assignment, student, faculty_email, message):

    s_subject = ('{0}: Failed to process submission - contact instructor'
                 .format(assignment))
    s_body = ['Your submission was received, but something went wrong.',
              'This is likely your instructor\'s fault, not yours.',
              'Please contact your instructor about this error!']

    email_sender.enqueue(Email(student.email_address, s_subject, s_body))

    f_subject = 'git-keeper run_tests failure'
    f_body = ['student: {0} {1}'.format(student.first_name, student.last_name),
              'email: {0}'.format(student.email_address),
              'assignment {0}'.format(assignment),
              'further information:',
              message]

    email_sender.enqueue(Email(faculty_email, f_subject, f_body))<|MERGE_RESOLUTION|>--- conflicted
+++ resolved
@@ -40,13 +40,8 @@
     """
     Stores student submission information and allows test running.
     """
-<<<<<<< HEAD
     def __init__(self, student: Student, student_repo_path, commit_hash,
-                 tests_path, reports_repo_path, faculty_username,
-=======
-    def __init__(self, student: Student, student_repo_path,
                  assignment_dir: AssignmentDirectory, faculty_username,
->>>>>>> 0400715d
                  faculty_email):
         """
         Simply assign the attributes.
@@ -54,25 +49,16 @@
         :param student: Student object containing information about the student
         :param student_repo_path: path to the student's assignment repository
         :param commit_hash: the hash of the commit of the submission
-        :param tests_path: path to the directory containing tests for the
-         assignment
-        :param reports_repo_path: path to the repository where test reports are
-         stored
         :param faculty_email: email address of the faculty that owns the
          assignment
         """
 
         self.student = student
         self.student_repo_path = student_repo_path
-<<<<<<< HEAD
         self.commit_hash = commit_hash
-        self.tests_path = tests_path
-        self.reports_repo_path = reports_repo_path
-=======
         self.tests_path = assignment_dir.tests_path
         self.run_action_sh_path = assignment_dir.run_action_sh_path
         self.reports_repo_path = assignment_dir.reports_repo_path
->>>>>>> 0400715d
         self.faculty_username = faculty_username
         self.faculty_email = faculty_email
 
@@ -109,8 +95,6 @@
         cp(self.tests_path, temp_path, recursive=True)
         temp_tests_path = os.path.join(temp_path, 'tests')
 
-<<<<<<< HEAD
-=======
         temp_run_action_sh_path = os.path.join(temp_path, 'run_action.sh')
         cp(self.run_action_sh_path, temp_run_action_sh_path)
 
@@ -119,7 +103,6 @@
 
         temp_assignment_path = os.path.join(temp_path, assignment_name)
 
->>>>>>> 0400715d
         # make the tester user the owner of the temporary directory
         sudo_chown(temp_path, config.tester_user, config.keeper_group,
                    recursive=True)
