# Copyright 2018 Nathan Sommer and Ben Coleman
#
# This program is free software: you can redistribute it and/or modify
# it under the terms of the GNU General Public License as published by
# the Free Software Foundation, either version 3 of the License, or
# (at your option) any later version.
#
# This program is distributed in the hope that it will be useful,
# but WITHOUT ANY WARRANTY; without even the implied warranty of
# MERCHANTABILITY or FITNESS FOR A PARTICULAR PURPOSE.  See the
# GNU General Public License for more details.
#
# You should have received a copy of the GNU General Public License
# along with this program.  If not, see <http://www.gnu.org/licenses/>.


Vagrant.configure("2") do |config|
    config.vm.box = "ubuntu/focal64"
    config.vm.provision "shell", inline:<<-SCRIPT
        useradd -ms /bin/bash keeper
        usermod -aG keeper keeper
        usermod -aG vagrant keeper
        echo 'keeper ALL=(ALL) NOPASSWD: ALL' >> /etc/sudoers
        echo 'keeper:keeper' | chpasswd
        apt-get update && apt-get install -y python3-pip libssl-dev git
        apt-get clean
<<<<<<< HEAD
        sudo -H pip3 install -U pip setuptools
        pip3 install cryptography
=======
>>>>>>> 144335a8
    SCRIPT
    config.vm.provision "file", source:"../ssh_keys", destination:"/home/vagrant/ssh_keys"
    config.vm.provision "shell", inline:<<-SCRIPT
        mkdir -p /home/keeper/.ssh
        chmod 700 /home/keeper/.ssh
        cp '/home/vagrant/ssh_keys/keeper_rsa.pub' '/home/keeper/.ssh/authorized_keys'
        chown -R keeper /home/keeper/.ssh
        chgrp -R keeper /home/keeper/.ssh
        chmod -R 600 /home/keeper/.ssh/*
    SCRIPT
end<|MERGE_RESOLUTION|>--- conflicted
+++ resolved
@@ -24,11 +24,6 @@
         echo 'keeper:keeper' | chpasswd
         apt-get update && apt-get install -y python3-pip libssl-dev git
         apt-get clean
-<<<<<<< HEAD
-        sudo -H pip3 install -U pip setuptools
-        pip3 install cryptography
-=======
->>>>>>> 144335a8
     SCRIPT
     config.vm.provision "file", source:"../ssh_keys", destination:"/home/vagrant/ssh_keys"
     config.vm.provision "shell", inline:<<-SCRIPT
