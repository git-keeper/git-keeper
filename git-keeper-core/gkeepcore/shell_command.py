--- conflicted
+++ resolved
@@ -118,11 +118,7 @@
     """
     try:
         with ChangeDirectoryContext(path):
-<<<<<<< HEAD
-            return run_command(command, sudo=sudo, stderr=stderr)
-=======
             output = run_command(command, sudo=sudo, stderr=stderr)
->>>>>>> 5adf2fae
     except OSError as e:
         raise CommandError(e)
 
