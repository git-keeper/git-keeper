--- conflicted
+++ resolved
@@ -118,11 +118,7 @@
     """
     try:
         with ChangeDirectoryContext(path):
-<<<<<<< HEAD
-            return run_command(command, sudo=sudo, stderr=stderr)
-=======
             output = run_command(command, sudo=sudo, stderr=stderr)
->>>>>>> ffff6c82
     except OSError as e:
         raise CommandError(e)
 
